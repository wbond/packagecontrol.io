--- conflicted
+++ resolved
@@ -177,7 +177,6 @@
                     print('-' * 60, file=sys.stderr)
 
             for source, exception in provider.get_failed_sources():
-<<<<<<< HEAD
                 if isinstance(exception, accepted_errors):
                     continue
                 package.modify.mark_missing(source, clean_url(exception), needs_review(exception))
@@ -193,22 +192,6 @@
                     continue
                 library.mark_missing_by_name(library_name, clean_url(exception), needs_review(exception))
 
-=======
-                # Don't mark a package as missing if we run out of requests
-                if not isinstance(exception, RateLimitException):
-                    package.modify.mark_missing(source, clean_url(exception), needs_review(exception))
-                    dependency.mark_missing(source, clean_url(exception), needs_review(exception))
-
-            for package_name, exception in provider.get_broken_packages():
-                # Don't mark a package as missing if we run out of requests
-                if not isinstance(exception, RateLimitException):
-                    package.modify.mark_missing_by_name(package_name, clean_url(exception), needs_review(exception))
-
-            for dependency_name, exception in provider.get_broken_dependencies():
-                # Don't mark a package as missing if we run out of requests
-                if not isinstance(exception, RateLimitException):
-                    dependency.mark_missing_by_name(dependency_name, clean_url(exception), needs_review(exception))
->>>>>>> 67c99d03
             break
 
     close_all_connections()
